"""
Copyright (c) Microsoft Corporation.
Licensed under the MIT license.

UNITER pre-training
"""
import argparse
from collections import defaultdict
import json
import math
import os
from os.path import exists, join
from time import time

import torch
from torch.utils.data import DataLoader
from torch.nn import functional as F
from torch.nn.utils import clip_grad_norm_

from apex import amp
from horovod import torch as hvd

from tqdm import tqdm

from data import (TokenBucketSampler, TokenBucketSamplerForItm,
                  MetaLoader, PrefetchLoader,
                  TxtTokLmdb, ImageLmdbGroup, ConcatDatasetWithLens,
                  MlmDataset, MrfrDataset, MrcDataset,MlmOnlyDataset,
                  mlm_collate, mrfr_collate, mrc_collate,txt_collate,
                  ItmDataset, itm_collate, itm_ot_collate)

from model.pretrain import UniterForPretraining
from optim import get_lr_sched
from optim.misc import build_optimizer

from utils.logger import LOGGER, TB_LOGGER, RunningMeter, add_log_to_file
from utils.distributed import (all_reduce_and_rescale_tensors, all_gather_list,
                               broadcast_tensors)
from utils.save import ModelSaver, save_training_meta
from utils.misc import NoOp, parse_with_config, set_dropout, set_random_seed
from utils.const import IMG_DIM, IMG_LABEL_DIM, BUCKET_SIZE


def build_dataloader(dataset, collate_fn, is_train, opts):
    if is_train:
        batch_size = opts.train_batch_size
    else:
        batch_size = opts.val_batch_size
    sampler = TokenBucketSampler(dataset.lens, bucket_size=BUCKET_SIZE,
                                 batch_size=batch_size, droplast=is_train)
    loader = DataLoader(dataset, batch_sampler=sampler,
                        num_workers=opts.n_workers, pin_memory=opts.pin_mem,
                        collate_fn=collate_fn)
    return loader


def build_dataloader_itm(dataset, collate_fn, is_train, opts):
    if is_train:
        batch_size = opts.train_batch_size
    else:
        batch_size = opts.val_batch_size
    sampler = TokenBucketSamplerForItm(
        dataset, bucket_size=BUCKET_SIZE,
        batch_size=batch_size, droplast=is_train)
    loader = DataLoader(dataset, batch_sampler=sampler,
                        num_workers=opts.n_workers, pin_memory=opts.pin_mem,
                        collate_fn=collate_fn)
    return loader


def build_mlm_dataset(txt_db, img_db, is_train, opts):
    if is_train:
        collate_fn = mlm_collate
        datasets = [MlmDataset(t, i) for t, i in zip(txt_db, img_db)]
        dataset = ConcatDatasetWithLens(datasets)
    else:
        collate_fn = mlm_collate
        dataset = MlmDataset(txt_db, img_db)

    return dataset, collate_fn

def build_mlm_only_dataset(txt_db, is_train, opts):
    if is_train:
        collate_fn = txt_collate
        datasets = [MlmOnlyDataset(t) for t in txt_db]
        dataset = ConcatDatasetWithLens(datasets)
    else:
        collate_fn = txt_collate
        dataset = MlmOnlyDataset(txt_db)

    return dataset, collate_fn


def build_mrfr_dataset(txt_db, img_db, is_train, opts):
    if is_train:
        datasets = [MrfrDataset(opts.mrm_prob, t, i)
                    for t, i in zip(txt_db, img_db)]
        dataset = ConcatDatasetWithLens(datasets)
    else:
        dataset = MrfrDataset(opts.mrm_prob, txt_db, img_db)

    return dataset, mrfr_collate


def build_mrc_dataset(txt_db, img_db, is_train, opts):
    if is_train:
        datasets = [MrcDataset(opts.mrm_prob, t, i)
                    for t, i in zip(txt_db, img_db)]
        dataset = ConcatDatasetWithLens(datasets)
    else:
        dataset = MrcDataset(opts.mrm_prob, txt_db, img_db)

    return dataset, mrc_collate


def build_itm_dataset(txt_db, img_db, is_train, opts):
    if is_train:
        datasets = [ItmDataset(t, i, opts.itm_neg_prob)
                    for t, i in zip(txt_db, img_db)]
        dataset = ConcatDatasetWithLens(datasets)
    else:
        dataset = ItmDataset(txt_db, img_db, opts.itm_neg_prob)
    collate_fn = itm_ot_collate if opts.itm_ot_lambda > 0 else itm_collate
    return dataset, collate_fn


def create_dataloaders(datasets, is_train, opts, all_img_dbs=None):
    if all_img_dbs is None:
        all_img_dbs = ImageLmdbGroup(opts.conf_th, opts.max_bb, opts.min_bb,
                                     opts.num_bb, opts.compressed_db)
    dataloaders = {}
    for dset in datasets:
        if is_train:
            assert len(dset['db']) == len(dset['img']) or dset['tasks'][0] == "txt"
            assert len(dset['tasks']) == len(dset['mix_ratio'])
            img_db = [all_img_dbs[path] for path in dset['img']]
        else:
            assert len(dset['db']) == len(dset['img']) == 1
            img_db = all_img_dbs[dset['img'][0]]

        for i, t in enumerate(dset['tasks']):
            task = f'{t}_{dset["name"]}'

            if is_train:
                LOGGER.info(f"Loading {task} train dataset "
                            f"{dset['db']}, {[img.img_dir for img in img_db]}")
                txt_db = [TxtTokLmdb(path, opts.max_txt_len)
                          for path in dset['db']]
            else:
                LOGGER.info(f"Loading {task} validation dataset, "
                            f"{dset['db']}, {img_db.img_dir}")
                txt_db = TxtTokLmdb(dset['db'][0], -1)

            if task.startswith('mlm'):
                dataset = build_mlm_dataset(txt_db, img_db, is_train, opts)
            elif task.startswith('txt'):
                dataset = build_mlm_only_dataset(txt_db, is_train, opts)
            elif task.startswith('mrfr'):
                dataset = build_mrfr_dataset(txt_db, img_db, is_train, opts)
            elif task.startswith('mrc'):
                dataset = build_mrc_dataset(txt_db, img_db, is_train, opts)
            elif task.startswith('itm'):
                dataset = build_itm_dataset(txt_db, img_db, is_train, opts)
            else:
                raise ValueError(f'Undefined task {task}')

            LOGGER.info(f"{len(dataset[0])*hvd.size()} samples loaded")
            if task.startswith('itm'):
                # itm handles distributed training in dset not sampler
                loader = build_dataloader_itm(*dataset, is_train, opts)
            else:
                loader = build_dataloader(*dataset, is_train, opts)
            if is_train:
                ratio = dset['mix_ratio'][i]
                dataloaders[task] = (loader, ratio)
            else:
                dataloaders[task] = PrefetchLoader(loader)
    return dataloaders, all_img_dbs


def main(opts):
    hvd.init()
    n_gpu = hvd.size()
    device = torch.device("cuda", hvd.local_rank())
    torch.cuda.set_device(hvd.local_rank())
    rank = hvd.rank()
    opts.rank = rank
    LOGGER.info("device: {} n_gpu: {}, rank: {}, "
                "16-bits training: {}".format(
                    device, n_gpu, hvd.rank(), opts.fp16))

    if opts.gradient_accumulation_steps < 1:
        raise ValueError("Invalid gradient_accumulation_steps parameter: {}, "
                         "should be >= 1".format(
                            opts.gradient_accumulation_steps))

    set_random_seed(opts.seed)

    if rank == 0:
        save_training_meta(opts)
        TB_LOGGER.create(join(opts.output_dir, 'log'))
        pbar = tqdm(total=opts.num_train_steps)
        model_saver = ModelSaver(join(args.output_dir, 'ckpt'))
        add_log_to_file(join(opts.output_dir, 'log', 'log.txt'))
    else:
        LOGGER.disabled = True
        pbar = NoOp()
        model_saver = NoOp()

    all_dbs = [db for datasets in [opts.train_datasets, opts.val_datasets]
               for dset in datasets for db in dset['db']]

    tokenizer = json.load(open(f'{all_dbs[0]}/meta.json'))['tokenizer']
    assert all(tokenizer == json.load(open(f'{db}/meta.json'))['tokenizer']
               for db in all_dbs)

    # build data loaders
    train_dataloaders, all_img_dbs = create_dataloaders(
        opts.train_datasets, True, opts)
    val_dataloaders, _ = create_dataloaders(
        opts.val_datasets, False, opts, all_img_dbs)
    meta_loader = MetaLoader(train_dataloaders,
                             accum_steps=opts.gradient_accumulation_steps,
                             distributed=n_gpu > 1)
    meta_loader = PrefetchLoader(meta_loader)

    # Prepare model
    if opts.checkpoint:
        checkpoint = torch.load(opts.checkpoint)
    else:
        checkpoint = {}
    model = UniterForPretraining.from_pretrained(
        opts.model_config, checkpoint,
        img_dim=IMG_DIM, img_label_dim=IMG_LABEL_DIM)
    model.to(device)
    model.train()
    # make sure every process has same model parameters in the beginning
    broadcast_tensors([p.data for p in model.parameters()], 0)
    set_dropout(model, opts.dropout)

    # Prepare optimizer
    optimizer = build_optimizer(model, opts)
    task2scaler = {t: i for i, t in enumerate(train_dataloaders.keys())}
    model, optimizer = amp.initialize(model, optimizer,
                                    num_losses=len(task2scaler),
<<<<<<< HEAD
                                    enabled=opts.fp16, opt_level='O2')
=======
                                    enabled=opts.fp16, opt_level='O2', keep_batchnorm_fp32=True, min_loss_scale=1)
>>>>>>> 77bac940

    global_step = 0
    LOGGER.info(f"***** Running training with {n_gpu} GPUs *****")
    LOGGER.info("  Batch size = %d", opts.train_batch_size)
    LOGGER.info("  Accumulate steps = %d", opts.gradient_accumulation_steps)
    LOGGER.info("  Num steps = %d", opts.num_train_steps)

    # to compute training statistics
    task2loss = {task: RunningMeter(f'loss/{task}')
                 for task in train_dataloaders.keys()}
    # ITM w/ OT
    if opts.itm_ot_lambda > 0:
        for task in train_dataloaders.keys():
            if task.startswith('itm'):
                task2loss[f'{task}_xe'] = RunningMeter(f'loss/{task}_xe')
                task2loss[f'{task}_ot'] = RunningMeter(f'loss/{task}_ot')
                task2loss[f'{task}_ot_pos'] = RunningMeter(
                    f'loss/{task}_ot_pos')
                task2loss[f'{task}_ot_neg'] = RunningMeter(
                    f'loss/{task}_ot_neg')

    n_examples = defaultdict(int)
    n_in_units = defaultdict(int)
    n_loss_units = defaultdict(int)
    grad_norm = 0

    start = time()
    # quick hack for amp delay_unscale bug
    optimizer.zero_grad()
    optimizer.step()
    for step, (name, batch) in enumerate(meta_loader):
        # forward pass
        n_examples[name] += batch['input_ids'].size(0)
        n_in_units[name] += (batch['attn_masks'] == 1).sum().item()
        task = name.split('_')[0]
        loss = model(batch, task=task, compute_loss=True)
        if task.startswith('itm'):
            # OT
            itm_loss, ot_loss = loss
            n_loss_units[name] += itm_loss.size(0)
            itm_loss = itm_loss.mean()
            if ot_loss is not None:
                ot_pos, ot_neg = ot_loss
                ot_loss = (ot_pos.sum() - ot_neg.sum()
                           ) / (ot_pos.size(0) + ot_neg.size(0))

                # NOTE: be ware of empty tensor
                ot_pos = ot_pos.mean().item()
                if not math.isnan(ot_pos):
                    task2loss[f'{name}_ot_pos'](ot_pos)
                ot_neg = ot_neg.mean().item()
                if not math.isnan(ot_neg):
                    task2loss[f'{name}_ot_neg'](ot_neg)

                loss = itm_loss + opts.itm_ot_lambda * ot_loss
                task2loss[f'{name}_xe'](itm_loss.item())
                task2loss[f'{name}_ot'](ot_loss.item())
            else:
                loss = itm_loss
        else:
            n_loss_units[name] += loss.size(0)
            loss = loss.mean()  # loss is not normalized in model

        # backward pass
        delay_unscale = (step+1) % opts.gradient_accumulation_steps != 0
        with amp.scale_loss(loss, optimizer, delay_unscale=delay_unscale,
                            loss_id=task2scaler[name]) as scaled_loss:
            scaled_loss.backward()
            if not delay_unscale:
                # gather gradients from every processes
                # do this before unscaling to make sure every process uses
                # the same gradient scale
                grads = [p.grad.data for p in model.parameters()
                            if p.requires_grad and p.grad is not None]
                all_reduce_and_rescale_tensors(grads, float(1))
        task2loss[name](loss.item())

        # optimizer update and logging
        if (step + 1) % opts.gradient_accumulation_steps == 0:
            global_step += 1

            # learning rate scheduling
            lr_this_step = get_lr_sched(global_step, opts)
            for param_group in optimizer.param_groups:
                param_group['lr'] = lr_this_step
            TB_LOGGER.add_scalar('lr', lr_this_step, global_step)

            # log loss
            # NOTE: not gathered across GPUs for efficiency
            TB_LOGGER.log_scaler_dict({ll.name: ll.val
                                       for ll in task2loss.values()
                                       if ll.val is not None})
            TB_LOGGER.step()

            # update model params
            if opts.grad_norm != -1:
                grad_norm = clip_grad_norm_(amp.master_params(optimizer),
                                            opts.grad_norm)
                TB_LOGGER.add_scalar('grad_norm', grad_norm, global_step)
            optimizer.step()
            optimizer.zero_grad()
            pbar.update(1)

            if global_step % 100 == 0:
                # monitor training throughput
                LOGGER.info(f'==============Step {global_step}===============')
                for t in train_dataloaders.keys():
                    assert all(tt == t for tt in all_gather_list(t))
                    tot_ex = sum(all_gather_list(n_examples[t]))
                    ex_per_sec = int(tot_ex / (time()-start))
                    tot_in = sum(all_gather_list(n_in_units[t]))
                    in_per_sec = int(tot_in / (time()-start))
                    tot_l = sum(all_gather_list(n_loss_units[t]))
                    l_per_sec = int(tot_l / (time()-start))
                    LOGGER.info(f'{t}: {tot_ex} examples trained at '
                                f'{ex_per_sec} ex/s')
                    TB_LOGGER.add_scalar(f'perf/{t}_ex_per_s', ex_per_sec,
                                         global_step)
                    TB_LOGGER.add_scalar(f'perf/{t}_in_per_s', in_per_sec,
                                         global_step)
                    TB_LOGGER.add_scalar(f'perf/{t}_loss_per_s', l_per_sec,
                                         global_step)
                LOGGER.info('===============================================')

            if global_step % opts.valid_steps == 0:
                LOGGER.info(f'Step {global_step}: start validation')
                validate(model, val_dataloaders)
                model_saver.save(model, global_step)
        if global_step >= opts.num_train_steps:
            break
    if global_step % opts.valid_steps != 0:
        LOGGER.info(f'Step {global_step}: start validation')
        validate(model, val_dataloaders)
        model_saver.save(model, global_step)


def validate(model, val_dataloaders):
    model.eval()
    for task, loader in val_dataloaders.items():
        LOGGER.info(f"validate on {task} task")
        if task.startswith('mlm'):
            val_log = validate_mlm(model, loader)
        elif task.startswith('mrfr'):
            val_log = validate_mrfr(model, loader)
        elif task.startswith('mrc'):
            val_log = validate_mrc(model, loader, task)
        elif task.startswith('itm'):
            val_log = validate_itm(model, loader)
        else:
            raise ValueError(f'Undefined task {task}')
        val_log = {f'{task}_{k}': v for k, v in val_log.items()}
        TB_LOGGER.log_scaler_dict(
            {f'valid_{task}/{k}': v for k, v in val_log.items()})
    model.train()


@torch.no_grad()
def validate_mlm(model, val_loader):
    LOGGER.info("start running MLM validation...")
    val_loss = 0
    n_correct = 0
    n_word = 0
    st = time()
    for i, batch in enumerate(val_loader):
        scores = model(batch, task='mlm', compute_loss=False)
        labels = batch['txt_labels']
        labels = labels[labels != -1]
        loss = F.cross_entropy(scores, labels, reduction='sum')
        val_loss += loss.item()
        n_correct += (scores.max(dim=-1)[1] == labels).sum().item()
        n_word += labels.numel()
    val_loss = sum(all_gather_list(val_loss))
    n_correct = sum(all_gather_list(n_correct))
    n_word = sum(all_gather_list(n_word))
    tot_time = time()-st
    val_loss /= n_word
    acc = n_correct / n_word
    val_log = {'loss': val_loss,
               'acc': acc,
               'tok_per_s': n_word/tot_time}
    LOGGER.info(f"validation finished in {int(tot_time)} seconds, "
                f"acc: {acc*100:.2f}")
    return val_log


def accuracy_count(out, labels):
    outputs = out.max(dim=-1)[1]
    mask = labels != -1
    n_correct = (outputs == labels).masked_select(mask).sum().item()
    return n_correct


@torch.no_grad()
def validate_mrfr(model, val_loader):
    LOGGER.info("start running MRFR validation...")
    val_loss = 0
    n_feat = 0
    st = time()
    for i, batch in enumerate(val_loader):
        loss = model(batch, task='mrfr', compute_loss=True)
        val_loss += loss.sum().item() / IMG_DIM
        n_feat += batch['img_mask_tgt'].sum().item()
    val_loss = sum(all_gather_list(val_loss))
    n_feat = sum(all_gather_list(n_feat))
    tot_time = time()-st
    val_loss /= n_feat
    val_log = {'loss': val_loss,
               'feat_per_s': n_feat/tot_time}
    LOGGER.info(f"validation finished in {int(tot_time)} seconds, "
                f"loss: {val_loss:.2f}")
    return val_log


@torch.no_grad()
def validate_mrc(model, val_loader, task):
    LOGGER.info("start running MRC validation...")
    val_loss = 0
    n_feat = 0
    st = time()
    tot_score = 0
    for i, batch in enumerate(val_loader):
        prediction_soft_label = model(
            batch, task=task, compute_loss=False)
        if "kl" in task:
            prediction_soft_label = F.log_softmax(
                prediction_soft_label, dim=-1)
            label_targets = batch['label_targets']
            loss = F.kl_div(
                prediction_soft_label, label_targets, reduction='sum')
            tot_score += compute_accuracy_for_soft_targets(
                prediction_soft_label, label_targets)
        else:
            # background class should not be the target
            cls_label_targets = label_targets[:, 1:].max(dim=-1)[1] + 1
            loss = F.cross_entropy(
                prediction_soft_label, cls_label_targets,
                ignore_index=0, reduction='sum')
            tot_score += compute_accuracy_for_soft_targets(
                prediction_soft_label[:, 1:], label_targets[:, 1:])
        val_loss += loss.item()
        n_feat += batch['img_mask_tgt'].sum().item()
    val_loss = sum(all_gather_list(val_loss))
    tot_score = sum(all_gather_list(tot_score))
    n_feat = sum(all_gather_list(n_feat))
    tot_time = time()-st
    val_loss /= n_feat
    val_acc = tot_score / n_feat
    val_log = {'loss': val_loss,
               'acc': val_acc,
               'feat_per_s': n_feat/tot_time}
    LOGGER.info(f"validation finished in {int(tot_time)} seconds, "
                f"score: {val_acc*100:.2f}")
    return val_log


def compute_accuracy_for_soft_targets(out, labels):
    outputs = out.max(dim=-1)[1]
    labels = labels.max(dim=-1)[1]  # argmax
    n_correct = (outputs == labels).sum().item()
    return n_correct


@torch.no_grad()
def validate_itm(model, val_loader):
    LOGGER.info("start running ITM validation...")
    val_loss = 0
    tot_ot_loss = 0
    tot_ot_pos = 0
    tot_ot_neg = 0
    tot_score = 0
    n_ex = 0
    st = time()
    for i, batch in enumerate(val_loader):
        scores, ot_loss = model(batch, task='itm', compute_loss=False)
        if ot_loss is not None:
            if isinstance(ot_loss, tuple):
                ot_pos, ot_neg = ot_loss
                ot_pos = ot_pos.sum().item()
                ot_neg = ot_neg.sum().item()
                tot_ot_pos += ot_pos
                tot_ot_neg += ot_neg
                tot_ot_loss += ot_pos - ot_neg
            else:
                tot_ot_loss += ot_loss.sum().item()
        targets = batch['targets']
        loss = F.cross_entropy(scores, targets, reduction='sum')
        val_loss += loss.item()

        tot_score += (scores.max(dim=-1)[1] == targets).sum().item()
        n_ex += len(targets)
    val_loss = sum(all_gather_list(val_loss))
    tot_score = sum(all_gather_list(tot_score))
    n_ex = sum(all_gather_list(n_ex))
    tot_time = time()-st
    val_loss /= n_ex
    val_acc = tot_score / n_ex
    val_log = {'valid/loss': val_loss,
               'valid/acc': val_acc,
               'valid/ex_per_s': n_ex/tot_time}

    if ot_loss is not None:
        tot_ot_loss = sum(all_gather_list(tot_ot_loss))
        tot_ot_pos = sum(all_gather_list(tot_ot_pos))
        tot_ot_neg = sum(all_gather_list(tot_ot_neg))
        val_log['valid/ot_loss'] = tot_ot_loss / n_ex
        val_log['valid/ot_pos'] = tot_ot_pos / n_ex
        val_log['valid/ot_neg'] = tot_ot_neg / n_ex

    LOGGER.info(f"validation finished in {int(tot_time)} seconds, "
                f"score: {val_acc*100:.2f}")
    return val_log


if __name__ == "__main__":
    parser = argparse.ArgumentParser()

    # Required parameters
    # NOTE: train tasks and val tasks cannot take command line arguments
    parser.add_argument('--compressed_db', action='store_true',
                        help='use compressed LMDB')

    parser.add_argument("--model_config", type=str,
                        help="path to model structure config json")
    parser.add_argument("--checkpoint", default=None, type=str,
                        help="path to model checkpoint (*.pt)")

    parser.add_argument(
        "--output_dir", default=None, type=str,
        help="The output directory where the model checkpoints will be "
             "written.")

    parser.add_argument('--mrm_prob', default=0.15, type=float,
                        help='probability to mask in MRM training')
    parser.add_argument('--itm_neg_prob', default=0.5, type=float,
                        help='probability to make negative examples'
                             'in ITM training')
    parser.add_argument('--itm_ot_lambda', default=0.0, type=float,
                        help='weight of OT (optimal transport) loss (WRA)')

    # Prepro parameters
    parser.add_argument('--max_txt_len', type=int, default=60,
                        help='max number of tokens in text (BERT BPE)')
    parser.add_argument('--conf_th', type=float, default=0.2,
                        help='threshold for dynamic bounding boxes '
                             '(-1 for fixed)')
    parser.add_argument('--max_bb', type=int, default=100,
                        help='max number of bounding boxes')
    parser.add_argument('--min_bb', type=int, default=10,
                        help='min number of bounding boxes')
    parser.add_argument('--num_bb', type=int, default=36,
                        help='static number of bounding boxes')

    # training parameters
    parser.add_argument("--train_batch_size", default=4096, type=int,
                        help="Total batch size for training. "
                             "(batch by tokens)")
    parser.add_argument("--val_batch_size", default=4096, type=int,
                        help="Total batch size for validation. "
                             "(batch by tokens)")
    parser.add_argument('--gradient_accumulation_steps', type=int, default=16,
                        help="Number of updates steps to accumualte before "
                             "performing a backward/update pass.")
    parser.add_argument("--learning_rate", default=3e-5, type=float,
                        help="The initial learning rate for Adam.")
    parser.add_argument("--valid_steps", default=1000, type=int,
                        help="Run validation every X steps")
    parser.add_argument("--num_train_steps", default=100000, type=int,
                        help="Total number of training updates to perform.")
    parser.add_argument("--optim", default='adamw',
                        choices=['adam', 'adamax', 'adamw'],
                        help="optimizer")
    parser.add_argument("--betas", default=[0.9, 0.98], nargs='+',
                        help="beta for adam optimizer")
    parser.add_argument("--dropout", default=0.1, type=float,
                        help="tune dropout regularization")
    parser.add_argument("--weight_decay", default=0.01, type=float,
                        help="weight decay (L2) regularization")
    parser.add_argument("--grad_norm", default=2.0, type=float,
                        help="gradient clipping (-1 for no clipping)")
    parser.add_argument("--warmup_steps", default=10000, type=int,
                        help="Number of training steps to perform linear "
                             "learning rate warmup for.")

    # device parameters
    parser.add_argument('--seed', type=int, default=42,
                        help="random seed for initialization")
    parser.add_argument('--fp16', action='store_true',
                        help="Whether to use 16-bit float precision instead "
                             "of 32-bit")
    parser.add_argument('--n_workers', type=int, default=4,
                        help="number of data workers")
    parser.add_argument('--pin_mem', action='store_true', help="pin memory")

    # can use config files
    parser.add_argument('--config', required=True, help='JSON config files')

    args = parse_with_config(parser)

    if exists(args.output_dir) and os.listdir(args.output_dir):
        raise ValueError("Output directory ({}) already exists and is not "
                         "empty.".format(args.output_dir))

    # options safe guard
    if args.conf_th == -1:
        assert args.max_bb + args.max_txt_len + 2 <= 512
    else:
        assert args.num_bb + args.max_txt_len + 2 <= 512

    main(args)<|MERGE_RESOLUTION|>--- conflicted
+++ resolved
@@ -243,11 +243,7 @@
     task2scaler = {t: i for i, t in enumerate(train_dataloaders.keys())}
     model, optimizer = amp.initialize(model, optimizer,
                                     num_losses=len(task2scaler),
-<<<<<<< HEAD
-                                    enabled=opts.fp16, opt_level='O2')
-=======
                                     enabled=opts.fp16, opt_level='O2', keep_batchnorm_fp32=True, min_loss_scale=1)
->>>>>>> 77bac940
 
     global_step = 0
     LOGGER.info(f"***** Running training with {n_gpu} GPUs *****")
